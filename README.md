<<<<<<< HEAD
# 🎮 2048 Reinforcement Learning# 2048 Reinforcement Learning
=======
# THIS BRANCH IS NOT TO BE VIBE CODED AND HAS TO BE IMPLEMENTED YOURSELF.

# 2048 Reinforcement Learning Agent
>>>>>>> 87004edd



A clean, well-documented reinforcement learning framework for training AI agents to play 2048. This project features multiple RL algorithms, comprehensive documentation, and professional code quality with **zero redundancy**.A comprehensive reinforcement learning framework for training AI agents to play the 2048 game. This project implements multiple state-of-the-art RL algorithms with professional tooling for training, evaluation, and hyperparameter tuning.



![Python](https://img.shields.io/badge/Python-3.10%2B-blue)![Python](https://img.shields.io/badge/Python-3.10%2B-blue)

![PyTorch](https://img.shields.io/badge/PyTorch-2.0%2B-red)![PyTorch](https://img.shields.io/badge/PyTorch-2.0%2B-red)

![License](https://img.shields.io/badge/License-MIT-green)![License](https://img.shields.io/badge/License-MIT-green)



---## Table of Contents



## ✨ Features- [Features](#features)

- [Installation](#installation)

- **🤖 4 RL Algorithms**: DQN, Double DQN, MCTS, Policy Gradient- [Quick Start](#quick-start)

- **⚙️ Simple Configuration**: Edit one file (`2048RL.py`) to control everything- [Project Architecture](#project-architecture)

- **📊 Live Visualization**: Real-time training plots + Pygame game window- [Algorithms](#algorithms)

- **📝 Comprehensive Docs**: Every function, class, and parameter explained- [Evaluation Metrics](#evaluation-metrics)

- **🧹 Clean Code**: Refactored, documented, zero duplicate code- [Workflow](#workflow)

- **🎯 Research-Proven Hyperparameters**: Optimized defaults that actually work- [Configuration](#configuration)

- [Advanced Usage](#advanced-usage)

---- [Training Tips](#training-tips)

- [Contributing](#contributing)

## 🚀 Quick Start- [License](#license)



### Installation## Features



```bash- **Multiple RL Algorithms**: DQN, Double DQN, Policy Gradient (REINFORCE), and MCTS

# Clone repository- **Centralized Configuration**: Easy hyperparameter tuning via single config file

git clone https://github.com/CodeLanderV/2048-Reinforcement-Learning.git- **Real-time Visualization**: Pygame UI and live training plots

cd 2048-Reinforcement-Learning- **Training Utilities**: Automatic timing, logging, and checkpointing

- **Professional Structure**: Modular codebase with clear separation of concerns

# Install dependencies- **Evaluation System**: Comprehensive logging and performance tracking

pip install -r requirements.txt

```## Installation



**Requirements**: Python 3.10+, PyTorch 2.0+, NumPy, Pygame, Matplotlib### Prerequisites



### Train Your First Agent (5 minutes)- Python 3.10 or higher

- pip package manager

```bash

# Train DQN for 100 episodes (quick test)### Install Dependencies

python 2048RL.py train --algorithm dqn --episodes 100

```bash

# Train for real (2000 episodes, ~2 hours)pip install -r requirements.txt

python 2048RL.py train --algorithm dqn --episodes 2000```



# Train without UI (faster)Required packages:

python 2048RL.py train --algorithm dqn --episodes 2000 --no-ui- `torch >= 2.0.0` - Neural network training

```- `numpy >= 1.24.0` - Numerical computations

- `pygame >= 2.5.0` - Game visualization

### Watch Your Agent Play- `matplotlib >= 3.7.0` - Training plots



```bash## Quick Start

# Play with trained model

python 2048RL.py play --model models/DQN/dqn_final.pth --episodes 5### Train an Agent



# Or use simplified playerThe easiest way to train is using the central control panel:

python play.py

``````bash

# Train with default settings (DQN, 2000 episodes)

---python 2048RL.py train



## 📁 Project Structure# Train with custom episode count

python 2048RL.py train --episodes 5000

```

2048-Reinforcement-Learning/# View current configuration

│python 2048RL.py config

├── 2048RL.py              ⭐ MAIN: Train/play all algorithms (fully documented)```

├── play.py                Simple model player

├── README.md              This file### Watch a Trained Agent

├── REFACTORING_SUMMARY.md Code quality improvements

├── FILE_DOCUMENTATION.md  ⭐ Detailed explanation of every file```bash

├── requirements.txt       Python dependencies# Play with the trained model

│python 2048RL.py play

├── src/                   Core implementation

│   ├── environment.py     Gym-style RL interface (documented)# Play specific model with custom settings

│   ├── utils.py           Training utilities (documented)python 2048RL.py play --model models/DQN/dqn_final.pth --episodes 10

│   ├── game/```

│   │   ├── board.py       2048 game logic

│   │   └── ui.py          Pygame visualization### Customize Training

│   └── agents/

│       ├── dqn/           Deep Q-NetworkEdit the `CONFIG` dictionary in `2048RL.py`:

│       ├── double_dqn/    Double DQN (reduces overestimation)

│       ├── mcts/          Monte Carlo Tree Search (planning)```python

│       └── policy_gradient/ Policy-based RLCONFIG = {

│    "algorithm": "dqn",        # Algorithm to use

├── models/                Saved model checkpoints    "episodes": 2000,          # Training episodes

│   ├── DQN/    "enable_ui": True,         # Show game window

│   └── DoubleDQN/    "enable_plots": True,      # Show training graphs

│    

└── evaluations/           Training logs    "dqn": {

    └── training_log.txt        "learning_rate": 1e-4,

```        "batch_size": 128,

        "epsilon_decay": 50000,

---        "hidden_dims": (256, 256),

        # ... more settings

## 🤖 Algorithms    }

}

| Algorithm | Type | Description | Best For |```

|-----------|------|-------------|----------|

| **DQN** | Value-based | Deep Q-Network with experience replay | General purpose, stable |## Project Architecture

| **Double DQN** | Value-based | Reduces Q-value overestimation bias | Higher scores, less stuck |

| **MCTS** | Planning | Monte Carlo Tree Search (no learning) | Baseline comparison |### Directory Structure

| **Policy Gradient** | Policy-based | Direct policy optimization | (Not yet implemented) |

```

### Quick Algorithm Comparison2048-Reinforcement-Learning/

├── src/                           # Source code package

```bash│   ├── game/                      # Game logic

# Train all algorithms and compare│   │   ├── board.py              # Core 2048 mechanics

python 2048RL.py train --algorithm dqn --episodes 2000│   │   └── ui.py                 # Pygame visualization

python 2048RL.py train --algorithm double-dqn --episodes 2000│   ├── agents/                    # RL agent implementations

python 2048RL.py train --algorithm mcts --episodes 50│   │   ├── dqn/                  # Deep Q-Network

│   │   │   ├── network.py        # DQN architecture

# View results│   │   │   └── agent.py          # DQN agent + replay buffer

cat evaluations/training_log.txt│   │   ├── double_dqn/           # Double DQN

```│   │   │   ├── network.py

│   │   │   └── agent.py

---│   │   ├── policy_gradient/      # Policy Gradient (REINFORCE)

│   │   │   ├── network.py

## ⚙️ Configuration│   │   │   └── agent.py

│   │   └── mcts/                 # Monte Carlo Tree Search

All settings in one place: **`2048RL.py`** → `CONFIG` dictionary│   │       └── agent.py

│   ├── environment.py             # Gym-style game wrapper

### Key Settings│   └── utils.py                   # Training timer & logger

├── scripts/                       # Training scripts

```python│   └── train_dqn.py              # DQN training with full pipeline

CONFIG = {├── models/                        # Saved model checkpoints

    # What to train├── evaluations/                   # Training logs and metrics

    "algorithm": "dqn",        # "dqn", "double-dqn", "mcts"│   └── training_log.txt          # Consolidated training results

    "episodes": 2000,          # How many games├── 2048RL.py                      # Central control panel

    ├── play.py                        # Model evaluation script

    # Visualization└── requirements.txt               # Python dependencies

    "enable_ui": True,         # Show game window```

    "enable_plots": True,      # Show training graphs

    ### Module Overview

    # DQN Hyperparameters (research-proven defaults)

    "dqn": {**`src/game/board.py`**

        "learning_rate": 1e-4,      # How fast to learn- Implements core 2048 game mechanics

        "epsilon_end": 0.1,         # Keep 10% exploration (prevents getting stuck)- Methods: `step()`, `reset()`, `get_valid_actions()`

        "epsilon_decay": 100000,    # Explore for 100k steps before exploiting- Handles tile merging, move validation, score tracking

        "hidden_dims": (256, 256),  # Neural network size

    },**`src/game/ui.py`**

}- Pygame-based visualization

```- Real-time rendering during training

- User input handling for manual play

### Hyperparameter Guide

**`src/environment.py`**

| Parameter | What It Does | If Too High | If Too Low |- Gym-style environment wrapper

|-----------|--------------|-------------|------------|- Provides standardized interface: `reset()`, `step()`, `render()`

| `learning_rate` | Learning speed | Unstable, diverges | Too slow |- Handles reward shaping and state normalization

| `epsilon_end` | Final exploration % | Keeps playing randomly | Gets stuck repeating moves |

| `epsilon_decay` | How long to explore | Exploits too early | Never learns to exploit |**`src/agents/*/agent.py`**

| `batch_size` | Training samples/update | Uses more memory | More variance |- Agent implementations with consistent interface

- Methods: `select_action()`, `act_greedy()`, `save()`, `load()`

**💡 Pro Tip**: Our defaults are optimized from research papers. Start with these!- Algorithm-specific training logic



---**`src/utils.py`**

- `TrainingTimer`: Tracks training duration with human-readable output

## 📊 Understanding Training Output- `EvaluationLogger`: Logs training results to `evaluations/training_log.txt`



### Console Output## Algorithms



```### 1. DQN (Deep Q-Network)

Ep  100 | Reward:   45.30 | Score:   312 | Tile:   64 | ε: 0.800 | Time: 0:05:23

Ep  200 | Reward:   78.15 | Score:   528 | Tile:  128 | ε: 0.600 | Time: 0:10:45**Type**: Value-based reinforcement learning

Ep  500 | Reward:  142.50 | Score:  1250 | Tile:  256 | ε: 0.300 | Time: 0:25:12

```**Key Concepts**:

- Learns Q-function Q(s,a) estimating expected cumulative reward

**What to watch:**- Uses neural network to approximate Q-values

- **Reward** should increase over time- Experience replay buffer for stable training

- **Score** tracks game performance- Separate target network updated periodically

- **Max Tile** indicates mastery (128 → 256 → 512 → 1024)

- **ε (epsilon)** shows exploration → exploitation transition**Architecture**:

- Training saves checkpoints every 100 episodes```

Input (16 values) → FC(256) → ReLU → FC(256) → ReLU → FC(4 actions)

### Training Plots```



**Top plot (Rewards):** Shows learning progress. Should trend upward.**Training Process**:

1. Agent selects action using epsilon-greedy policy

**Bottom plot (Score & Tiles):** Game performance metrics. Higher = better agent.2. Environment returns next state and reward

3. Transition stored in replay buffer

Close the plot window to stop training early.4. Sample random batch from buffer

5. Compute TD error: `Q(s,a) - (r + γ * max_a' Q(s',a'))`

---6. Update network via gradient descent

7. Periodically copy weights to target network

## 🎯 Training Tips

**Hyperparameters** (defaults):

### Getting Good Results- Learning rate: 1e-4

- Discount factor (γ): 0.99

1. **Start with 2000 episodes** (minimum for DQN)- Batch size: 128

2. **Watch the first 100 episodes** - should see improvement- Replay buffer: 100,000 transitions

3. **Check epsilon decay** - should drop from 1.0 → 0.1 gradually- Epsilon decay: 1.0 → 0.05 over 50,000 steps

4. **Monitor for "stuck" behavior** - agent repeating invalid moves means epsilon_end is too low- Target network update: Every 1,000 steps



### Common Issues & Fixes### 2. Double DQN



| Problem | Solution |**Type**: Improved value-based RL

|---------|----------|

| **Agent gets stuck** | Increase `epsilon_end` to 0.15 |**Key Innovation**: Reduces Q-value overestimation bias

| **Low scores (< 500)** | Train longer (3000 episodes) or increase `epsilon_decay` |

| **Training too slow** | Use `--no-ui` flag, reduce checkpoint frequency |**Difference from DQN**:

| **Unstable training** | Lower `learning_rate` to 5e-5 |- Uses policy network to **select** best action

- Uses target network to **evaluate** selected action

### Algorithm-Specific Advice- Update formula: `Q(s,a) - (r + γ * Q_target(s', argmax_a' Q_policy(s',a')))`



**DQN:****Benefits**:

- Good all-around choice- More accurate value estimates

- Needs 2000+ episodes- Better performance on complex tasks

- Watch for epsilon decay working properly- Same computational cost as DQN



**Double DQN:**### 3. Policy Gradient (REINFORCE)

- Better than DQN at avoiding "stuck" behavior

- More stable Q-value estimates**Type**: Policy-based reinforcement learning

- Try this if DQN gets stuck

**Key Concepts**:

**MCTS:**- Directly learns policy π(a|s) outputting action probabilities

- No training needed (pure planning)- No Q-function or value estimation

- Slower per move (runs simulations)- Updates after full episode using Monte Carlo returns

- Great baseline to compare learned agents against

**Architecture**:

---```

Input (16 values) → FC(256) → ReLU → FC(256) → ReLU → FC(4 actions) → Softmax

## 📖 Documentation```



- **`README.md`** (this file) - Quick start & overview**Training Process**:

- **`FILE_DOCUMENTATION.md`** ⭐ - Detailed explanation of every file in the project1. Play full episode, store (state, action, reward) at each step

- **`REFACTORING_SUMMARY.md`** - Code quality improvements made2. Compute returns: G_t = Σ(γ^k * r_{t+k})

- **Inline comments** - Every function and complex logic explained3. Compute policy gradient: ∇J = Σ ∇log π(a_t|s_t) * G_t

4. Update policy parameters via gradient ascent

### Learning the Codebase

**Characteristics**:

1. **Start here**: `FILE_DOCUMENTATION.md` - explains every file's purpose- High variance (single episode samples)

2. **Read**: `2048RL.py` - heavily commented main file- No replay buffer

3. **Explore**: `src/environment.py` - see how RL interface works- Better for stochastic environments

4. **Deep dive**: `src/agents/dqn/agent.py` - DQN implementation- Can learn stochastic policies



---### 4. MCTS (Monte Carlo Tree Search)



## 🔬 Evaluation & Metrics**Type**: Planning algorithm (no learning)



### View Training History**Key Concepts**:

- Builds search tree via simulations

```bash- Uses UCB1 for exploration-exploitation balance

# See all training sessions- Deterministic, no neural networks

cat evaluations/training_log.txt

```**Algorithm**:

1. **Selection**: Traverse tree using UCB1 until leaf node

### Sample Output2. **Expansion**: Add child nodes for unexplored actions

3. **Simulation**: Play random game to terminal state

```4. **Backpropagation**: Update visit counts and values

════════════════════════════════════════════════════════════════════════════════

Training Session: 2025-10-14 15:30:00**UCB1 Formula**:

════════════════════════════════════════════════════════════════════════════════```

Algorithm:          DQNUCB(node) = Q(node) + c * sqrt(ln(N_parent) / N_node)

Episodes:           2000```

Training Time:      2:15:30

Final Avg Reward:   145.32**Characteristics**:

Best Max Tile:      512- No training required

Best Score:         5234- Slower per move (runs simulations)

Model Saved:        models/DQN/dqn_final.pth- Deterministic given same state

Notes:              LR=0.0001, ε_end=0.1, ε_decay=100000- Good baseline for comparison

════════════════════════════════════════════════════════════════════════════════

```## Evaluation Metrics



### Key Metrics### Training Metrics



- **Final Avg Reward**: Average over last 100 episodes**Episode Reward**

- **Best Max Tile**: Highest tile reached (128, 256, 512, 1024, 2048)- Total reward accumulated in one episode

- **Best Score**: Highest game score achieved- Primary optimization target

- **Training Time**: Total duration- Tracked in real-time during training



---**Moving Average Reward**

- Average over last 50 episodes

## 💻 Command Line Reference- Smooths out variance for trend analysis

- Used for early stopping detection

### Training Commands

**Max Tile Achieved**

```bash- Highest tile reached (64, 128, 256, 512, 1024, 2048, etc.)

# Basic training- Indicates game mastery level

python 2048RL.py train --algorithm dqn --episodes 2000- Key performance indicator



# All options**Final Score**

python 2048RL.py train \- Game score at episode termination

    --algorithm double-dqn \- Sum of all merged tile values

    --episodes 3000 \- Correlates with max tile and strategy quality

    --no-ui \

    --no-plots**Training Loss**

```- For value-based methods (DQN, Double DQN): TD error magnitude

- For policy gradient: Negative log-likelihood weighted by returns

### Playing Commands- Indicates learning progress



```bash**Epsilon Value** (DQN/Double DQN only)

# Play with default model- Current exploration rate

python 2048RL.py play- Decays from 1.0 to 0.05

- Shows exploration-exploitation transition

# Custom model and episodes

python 2048RL.py play \### Evaluation Metrics

    --model models/DQN/dqn_ep1000.pth \

    --episodes 10 \All metrics logged to `evaluations/training_log.txt`:

    --no-ui  # Run without visualization

``````

Algorithm:          DQN

### HelpEpisodes:           2000

Training Time:      2h 15m 30s

```bashFinal Avg Reward:   150.25

python 2048RL.py --helpBest Max Tile:      512

python 2048RL.py train --helpBest Score:         5234

python 2048RL.py play --helpModel Saved:        models/DQN/dqn_2048_final.pth

``````



---**Comparison Metrics**:

- Average score across evaluation episodes

## 🧪 Example Workflow- Consistency (standard deviation of scores)

- Success rate (% reaching 512+ tile)

### Complete Training & Evaluation- Training efficiency (time to convergence)



```bash## Workflow

# 1. Train DQN

python 2048RL.py train --algorithm dqn --episodes 2000### Complete Training Pipeline



# 2. Watch it play```

python 2048RL.py play --model models/DQN/dqn_final.pth --episodes 51. Configuration

   ├─ Edit CONFIG in 2048RL.py

# 3. Train Double DQN for comparison   ├─ Set algorithm, episodes, hyperparameters

python 2048RL.py train --algorithm double-dqn --episodes 2000   └─ Choose UI/plot options



# 4. Compare results2. Initialization

cat evaluations/training_log.txt   ├─ Load game environment (src/environment.py)

   ├─ Initialize agent (src/agents/*/agent.py)

# 5. Watch best model   ├─ Create replay buffer (DQN/Double DQN)

python 2048RL.py play --model models/DoubleDQN/double_dqn_final.pth   ├─ Setup training timer (src/utils.py)

```   └─ Initialize evaluation logger



---3. Training Loop (per episode)

   ├─ Reset environment → Initial state

## 🛠️ Advanced Usage   ├─ WHILE not done:

   │  ├─ Agent selects action (epsilon-greedy or policy)

### Modify Hyperparameters   │  ├─ Environment executes action

   │  ├─ Receive reward, next_state, done

Edit `CONFIG` in `2048RL.py`:   │  ├─ Store transition in buffer (if applicable)

   │  ├─ Update agent (every N steps)

```python   │  └─ Render UI (if enabled)

"dqn": {   ├─ Log episode metrics

    "learning_rate": 5e-4,      # Faster learning   ├─ Update plots

    "epsilon_end": 0.15,        # More exploration   └─ Save checkpoint (every 100 episodes)

    "epsilon_decay": 150000,    # Slower decay

    "hidden_dims": (512, 512),  # Bigger network4. Optimization (per update)

}   ├─ Sample batch from replay buffer

```   ├─ Compute loss (TD error or policy gradient)

   ├─ Backpropagate gradients

### Use Different Network Sizes   ├─ Clip gradients (prevent instability)

   ├─ Update network parameters

```python   └─ Update target network (if applicable)

"hidden_dims": (128, 128),    # Small & fast

"hidden_dims": (256, 256),    # Default (recommended)5. Completion

"hidden_dims": (512, 512),    # Large (more capacity)   ├─ Stop training timer

```   ├─ Save final model

   ├─ Log results to evaluations/training_log.txt

### Checkpoint Management   └─ Display summary statistics

```

Models saved to `models/<ALGORITHM>/`:

- `dqn_ep100.pth`, `dqn_ep200.pth`, ... (every 100 episodes)### Data Flow

- `dqn_final.pth` (final model)

```

Load specific checkpoint:Game State (4x4 board)

```bash    ↓

python 2048RL.py play --model models/DQN/dqn_ep1500.pthEnvironment.to_normalized_state()

```    ↓

Flattened vector (16 values, normalized 0-1)

---    ↓

Neural Network (agent)

## 🤝 Contributing    ↓

Q-values [4] or Action Probs [4]

We welcome contributions! Areas of interest:    ↓

Action Selection (epsilon-greedy or sample)

- **Algorithms**: Implement A3C, PPO, Rainbow DQN    ↓

- **Features**: Prioritized experience replay, curriculum learningEnvironment.step(action)

- **Visualization**: TensorBoard integration, better plots    ↓

- **Testing**: Unit tests, integration testsNext State, Reward, Done, Info

- **Documentation**: More examples, tutorials    ↓

Replay Buffer (DQN/Double DQN)

---    ↓

Batch Sampling

## 📜 License    ↓

Loss Computation

MIT License - see `LICENSE` file for details.    ↓

Gradient Descent

---    ↓

Parameter Update

## 🙏 Acknowledgments```



- **DeepMind** for DQN paper ([Playing Atari with Deep RL](https://arxiv.org/abs/1312.5602))### File Interactions

- **van Hasselt et al.** for Double DQN ([Deep RL with Double Q-learning](https://arxiv.org/abs/1509.06461))

- **2048 Game** by Gabriele Cirulli```

2048RL.py (entry point)

---    ↓

Imports: src.agents.dqn.agent, src.environment, src.utils

## 📞 Support    ↓

Creates: GameEnvironment (wraps src.game.board + src.game.ui)

- **Issues**: [GitHub Issues](https://github.com/CodeLanderV/2048-Reinforcement-Learning/issues)    ↓

- **Documentation**: See `FILE_DOCUMENTATION.md` for detailed file explanationsCreates: DQNAgent (loads src.agents.dqn.network)

- **Training Problems**: Check "Training Tips" section above    ↓

Training Loop:

---    - environment.reset() → board.reset() → ui.draw()

    - agent.select_action() → network.forward()

**⭐ Star this repo if you find it useful!**    - environment.step() → board.step() → reward calculation

    - agent.optimize_model() → loss computation → backprop

**📖 Read `FILE_DOCUMENTATION.md` for detailed codebase documentation**    ↓

Utilities:
    - TrainingTimer.elapsed_str() → human-readable duration
    - EvaluationLogger.log_training() → append to training_log.txt
    ↓
Outputs:
    - models/DQN/dqn_2048_final.pth (model checkpoint)
    - evaluations/training_log.txt (training metrics)
```

## Configuration

### Central Configuration File

All settings managed in `2048RL.py`:

```python
CONFIG = {
    # Algorithm Selection
    "algorithm": "dqn",  # "dqn", "double-dqn", "policy-gradient", "mcts"
    
    # Training Duration
    "episodes": 2000,
    
    # Visualization
    "enable_ui": True,       # Pygame window
    "enable_plots": True,    # Live matplotlib plots
    
    # Algorithm-Specific Settings
    "dqn": {
        "learning_rate": 1e-4,          # Optimizer learning rate
        "gamma": 0.99,                  # Discount factor
        "batch_size": 128,              # Samples per update
        "epsilon_start": 1.0,           # Initial exploration
        "epsilon_end": 0.05,            # Final exploration
        "epsilon_decay": 50000,         # Decay steps
        "replay_buffer_size": 100000,   # Memory capacity
        "target_update_interval": 1000, # Target net sync
        "gradient_clip": 5.0,           # Gradient clipping
        "hidden_dims": (256, 256),      # Network architecture
    },
    
    # Saving
    "save_dir": "models",
    "checkpoint_interval": 100,
    
    # Evaluation
    "eval_episodes": 5,
}
```

### Hyperparameter Tuning Guide

**Learning Rate**:
- Default: 1e-4 (good balance)
- Higher (1e-3): Faster learning, may be unstable
- Lower (1e-5): More stable, slower convergence

**Network Architecture** (`hidden_dims`):
- Smaller (128, 128): Faster, may underfit
- Default (256, 256): Balanced performance
- Larger (512, 512): More capacity, slower training

**Epsilon Decay**:
- Faster (25000): Quick transition to exploitation
- Default (50000): Balanced exploration
- Slower (100000): Extended exploration phase

**Batch Size**:
- Smaller (64): Less stable, faster updates
- Default (128): Good balance
- Larger (256): More stable, requires more memory

## Advanced Usage

### Training Specific Algorithms

```bash
# DQN with custom settings
python 2048RL.py train --episodes 5000

# Direct script usage (bypass central config)
python scripts/train_dqn.py --episodes 3000

# Train without UI (faster)
# Edit CONFIG: "enable_ui": False
python 2048RL.py train
```

### Evaluation and Testing

```bash
# Evaluate model performance
python 2048RL.py play --episodes 20

# Watch specific checkpoint
python play.py models/DQN/dqn_2048_episode_1000.pth

# View training history
cat evaluations/training_log.txt
```

### Comparing Algorithms

1. Train multiple algorithms:
```bash
# Edit CONFIG: "algorithm": "dqn"
python 2048RL.py train

# Edit CONFIG: "algorithm": "double-dqn"
python 2048RL.py train

# Edit CONFIG: "algorithm": "policy-gradient"
python 2048RL.py train
```

2. Check results:
```bash
cat evaluations/training_log.txt
```

3. Compare metrics:
- Training time efficiency
- Final average reward
- Max tile achieved
- Training stability (loss curves)

## Training Tips

### General Recommendations

- **Start Small**: Test with 100 episodes first to verify setup
- **Monitor Plots**: Watch for convergence or divergence
- **Check Logs**: Review `evaluations/training_log.txt` after training
- **Compare Baselines**: Train MCTS for comparison (no learning)
- **Save Checkpoints**: Don't rely only on final model

### Algorithm-Specific Tips

**DQN / Double DQN**:
- Requires 2000+ episodes for meaningful results
- Watch epsilon decay in console output
- If performance plateaus, try increasing network size
- Loss should generally decrease over time
- Target network updates critical for stability

**Policy Gradient**:
- More variance than DQN methods
- May need 3000+ episodes
- Consider adding baseline (not implemented)
- Check for policy collapse (always same action)
- Episode rewards will be noisier

**MCTS**:
- No training needed
- Increase simulations (100 → 500) for better play
- Slower per move but deterministic
- Good for understanding optimal play
- Use as benchmark for learned agents

### Troubleshooting

**Low scores (< 500)**:
- Increase training episodes
- Check learning rate (try 5e-4)
- Verify epsilon decay is working
- Ensure valid moves are prioritized

**Training instability**:
- Reduce learning rate (1e-5)
- Increase batch size (256)
- Check gradient clipping is enabled
- Monitor loss for NaN values

**Slow training**:
- Disable UI: `"enable_ui": False`
- Reduce checkpoint frequency
- Use smaller network (128, 128)
- Run on GPU if available

## Contributing

Contributions welcome! Areas of interest:

- Implement A3C or PPO algorithms
- Add prioritized experience replay
- Tensorboard logging integration
- Hyperparameter search automation
- Web-based UI
- Unit test coverage

## License

MIT License. See `LICENSE` for details.<|MERGE_RESOLUTION|>--- conflicted
+++ resolved
@@ -1,10 +1,7 @@
-<<<<<<< HEAD
 # 🎮 2048 Reinforcement Learning# 2048 Reinforcement Learning
-=======
 # THIS BRANCH IS NOT TO BE VIBE CODED AND HAS TO BE IMPLEMENTED YOURSELF.
 
 # 2048 Reinforcement Learning Agent
->>>>>>> 87004edd
 
 
 
